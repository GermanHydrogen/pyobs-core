--- conflicted
+++ resolved
@@ -250,21 +250,7 @@
         # finish
         return hdr
 
-<<<<<<< HEAD
-    async def _celestial(self) -> None:
-        """Thread for continuously calculating positions and distances to celestial objects like moon and sun."""
-
-        await asyncio.sleep(10)
-
-        # run until closing
-        while True:
-            await self._update_celestial_headers()
-            await asyncio.sleep(30)
-
-    async def _update_celestial_headers(self) -> None:
-=======
     async def _calc_celestial_headers(self) -> Dict[str, Tuple[Optional[float], str]]:
->>>>>>> 5321f030
         """Calculate positions and distances to celestial objects like moon and sun."""
         # get now
         now = Time.now()
