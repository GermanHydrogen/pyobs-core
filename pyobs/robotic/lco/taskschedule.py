--- conflicted
+++ resolved
@@ -138,25 +138,6 @@
             return
 
         try:
-<<<<<<< HEAD
-            tasks = await self._get_schedule(end_after=now, start_before=now + TimeDelta(24 * u.hour))
-        except TimeoutError:
-            log.error("Request timed out")
-            await asyncio.sleep(60)
-            return
-        except RuntimeError:
-            log.warning("Could not fetch schedule.")
-            return
-
-        # any changes?
-        if sorted(tasks) != sorted(self._tasks):
-            log.info("Task list changed, found %d task(s) to run.", len(tasks))
-            for task_id, task in sorted(tasks.items(), key=lambda x: x[1].start):
-                log.info(f"  - {task.start} to {task.end}: {task.name} (#{task_id})")
-
-        # update
-        self._tasks = cast(Dict[str, LcoTask], tasks)
-=======
             # remember now
             now = Time.now()
 
@@ -186,18 +167,17 @@
                 log.warning("Could not fetch schedule.")
                 return
 
-            # any changes?
-            if sorted(tasks) != sorted(self._tasks):
-                log.info("Task list changed, found %d task(s) to run.", len(tasks))
-                for task_id, task in tasks.items():
-                    log.info(f"  - {task.start} to {task.end}: {task.name} (#{task_id})")
+        # any changes?
+        if sorted(tasks) != sorted(self._tasks):
+            log.info("Task list changed, found %d task(s) to run.", len(tasks))
+            for task_id, task in sorted(tasks.items(), key=lambda x: x[1].start):
+                log.info(f"  - {task.start} to {task.end}: {task.name} (#{task_id})")
 
             # update
             self._tasks = cast(Dict[str, LcoTask], tasks)
 
             # finished
             self._last_schedule_time = now
->>>>>>> ec8f380a
 
         finally:
             # release lock
